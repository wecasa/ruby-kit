--- conflicted
+++ resolved
@@ -1,11 +1,7 @@
 # encoding: utf-8
 
-<<<<<<< HEAD
-require 'uri'
+require 'cgi'
 require 'time'
-=======
-require 'cgi'
->>>>>>> 2031b56f
 
 module Prismic
   module JsonParser
